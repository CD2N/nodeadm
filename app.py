from __future__ import annotations

import os
import re
import shutil
import yaml
import logging
import subprocess
from textual.app import App, ComposeResult
from textual.widgets import Button, Static, Input, Header, Footer, Label
from textual.screen import Screen
from textual.containers import Vertical, Horizontal, Container
from textual.reactive import reactive
from enum import Enum

# debug log
logging.basicConfig(
    filename="app_debug.log",
    level=logging.DEBUG,
    format="%(asctime)s - %(levelname)s - %(message)s",
    filemode="w",
)

DEFAULT_CONFIG = {
    "justicar": {
        "port": "1309",
        "configuration file": "/opt/cd2n/justicar",
        "name": "justicar",
    },
    "chain": {
        "name": "cess-chain",
        "port": "9944",
        "network": "testnet",
        "configuration file": "/opt/cd2n/chain",
    },
    "redis": {
        "name": "redis",
        "port": "6379",
        "password":"123456aabb",
        "configuration file": "/opt/cd2n/redis",

    },
    "ipfs": {
        "name": "ipfs",
        "port": "4001",
        "configuration file": "/opt/cd2n/ipfs",
    },
    "retriever": {
        "name": "retriever",
        "port": "1307",
        "network": "testnet",
        "configuration file": "/opt/cd2n/retriever"
    }
}


class DockerComposeAction(Enum):
    RUN = "run"
    DOWN = "down"


def load_config_from_docker_compose(path: str = "docker-compose.yml") -> dict:
    """
    Parse the configuration from docker-compose.yml.
    If the file does not exist or the structure does not match, DEFAULT_CONFIG is returned.
    """
    if not os.path.exists(path):
        return DEFAULT_CONFIG.copy()

    try:
        with open(path, "r", encoding="utf-8") as f:
            data = yaml.safe_load(f)
        new_config = {}
        for service_name in DEFAULT_CONFIG.keys():
            service_data = data.get("services", {}).get(service_name, {})
            ports = service_data.get(
                "ports", DEFAULT_CONFIG[service_name]["port"])
            if len(ports) > 0:
                ports = ports[0].split(':')[0]

            configuration_path = service_data.get(
                "volumes", DEFAULT_CONFIG[service_name]["configuration file"])
            if len(configuration_path) > 0:
                configuration_path = configuration_path[0].split(':')[0]
            logging.debug(f"service_data is : {service_data}")
            match service_name:
                case "redis":
                    configuration_path = os.path.dirname(
                            configuration_path)
                    new_config[service_name] = {
                        "port": ports,
                        "configuration file": configuration_path,
                        "password":DEFAULT_CONFIG[service_name]["password"],
                        "name": service_data.get("container_name", DEFAULT_CONFIG[service_name]["name"]),
                    }
                case "justicar"| "ipfs":  
                    new_config[service_name] = {
                        "port": ports,
                        "configuration file": configuration_path,
                        "name": service_data.get("container_name", DEFAULT_CONFIG[service_name]["name"]),
                    }
                case "chain" | "retriever":
                    network = ""
                    if service_data.get("image") is not None:
                        network = service_data.get("image").split(":")[1]
                    else:
                        network = DEFAULT_CONFIG[service_name]["network"]

                    new_config[service_name] = {
                        "port": ports,
                        "configuration file": configuration_path,
                        "name": service_data.get("container_name", DEFAULT_CONFIG[service_name]["name"]),
                        "network": network,
                    }

                case _:
                    logging.error(
                        f"[Error] no know what service it is: {service_name}")

        return new_config
    except Exception as e:
        logging.error(f"failed to load config from docker-compose.yml: {e}")
        return DEFAULT_CONFIG.copy()


def save_config_to_docker_compose(config: dict, path: str = "docker-compose.yml"):

    services = {}
    for service_name, service_config in config.items():
        match service_name:
            case "justicar":
                services[service_name] = {
                    "image": "cesslab/justicar:latest",
                    "container_name": service_config["name"],
                    "hostname": "justicar_host",
                    "restart":"always",
                    "devices": [
                        "/dev/sgx_enclave:/dev/sgx_enclave",
                        "/dev/sgx_provision:/dev/sgx_provision",
                    ],
                    "ports": [service_config["port"]+":1309"],
                    "volumes": [
                        service_config["configuration file"] +
                        ":/opt/justicar/backups"
                    ],
                    "environment": [
                        "EXTRA_OPTS=--chain-rpc=\"ws://cess-chain:9944\""
                    ],
                    "networks": ["cd2n"],
                    "stdin_open": True,
                    "tty": True,
                }
            case "chain":
                services[service_name] = {
                    "image": "cesslab/cess-chain:"+service_config["network"],
                    "restart":"always",
                    "hostname": "cess-chain",
                    "volumes": [
                        service_config["configuration file"] +
                        ":/opt/cess/data"
                    ],
                    "command": [
                        "--base-path",
                        "/opt/cess/data",
                        "--chain",
                        "cess-"+service_config["network"],
                        "--port",
                        "30336",
                        "--name",
                        "cess",
                        "--rpc-port",
                        "9944",
                        "--execution",
                        "WASM",
                        "--wasm-execution",
                        "compiled",
                        "--in-peers",
                        "75",
                        "--out-peers",
                        "75",
                        "--rpc-max-response-size",
                        "32",
                        "--pruning",
                        "archive",
                        "--rpc-external",
                        "--rpc-methods",
                        "unsafe",
                        "--rpc-cors",
                        "all",
                        "--wasm-runtime-overrides",
                        "/opt/cess/wasms"
                    ],
                    "logging": {
                        "driver": "json-file",
                        "options": {
                            "max-size": "300m",
                            "max-file": "10",
                        }
                    },
                    "networks": ["cd2n"],
                    "container_name": service_config["name"],
                    "ports": [service_config["port"]+":9944", "30336:30336"],
                }
            case "redis":
                services[service_name] = {
                    "image": "redis:6.2.16",
                    "restart":"always",
                    "container_name": service_config["name"],
                    "hostname": "redis_host",
                    "privileged": True,
                    "ports": [service_config["port"]+":6379"],
                    "volumes": [
                        service_config["configuration file"] +
                        "/redis.conf:/etc/redis/redis.conf",
                        service_config["configuration file"] +
                        "/redis.acl:/etc/redis/redis.acl",
                    ],
                    "command": [
                        "redis-server",
                        "/etc/redis/redis.conf"
                    ],
                    "networks": ["cd2n"],
                }
            case "ipfs":
                services[service_name] = {
                    "image": "ipfs/kubo:latest",
                    "restart":"always",
                    "container_name": service_config["name"],
                    "hostname": "ipfs_host",
                    "ports": [
                        service_config["port"]+":4001",
                        service_config["port"]+":4001/udp"
                    ],
                    "environment": [
                        "IPFS_PATH=/opt/ipfs",
                    ],
                    "volumes": [
                        service_config["configuration file"] + ":/opt/ipfs/",
                    ],
                    "command": [
                        "daemon",
                        "--enable-pubsub-experiment"
                    ],
                    "networks": ["cd2n"],
                }
            case "retriever":
                services[service_name] = {
                    "image": "cesslab/retriever:"+service_config["network"],
                    "restart":"always",
                    "depends_on":[
                        "ipfs",
                        "redis",
                        "justicar"
                    ],
                    "container_name": service_config["name"],
                    "hostname": "retriever_host",
                    "ports": [service_config["port"]+":"+service_config["port"]],
                    "volumes": [
                        service_config["configuration file"] + ":/opt/cess/",
                    ],
                    "networks": ["cd2n"],
                }
            case _:
                logging.error(
                    f"[Error] save configuration no support service: {service_name}")

    docker_compose_data = {
        "version": "3.9",
        "services": services,
        "networks": {
            "cd2n": {
                "name": "cd2n",
                "driver": "bridge",
            }
        }
    }
    with open(path, "w", encoding="utf-8") as f:
        yaml.safe_dump(docker_compose_data, f, sort_keys=False)

    logging.debug(f"docker-compose.yml already save in: {path}")


def copy_config_to_workspace(config: dict):
    for service_name, service_config in config.items():
        if not os.path.exists(service_config["configuration file"]):
            os.makedirs(service_config["configuration file"])
        match service_name:
            case "redis":
                replace_in_file("configs/retriever_config.yaml",r'RedisPort: \d*.+',f'RedisPort: {service_config["port"]}')
                replace_in_file("configs/retriever_config.yaml",r'RedisPwd: \s*.+',f'RedisPwd: "{service_config["password"]}"')
                replace_in_file("configs/redis.conf",r'requirepass \s*.+',f'requirepass {service_config["password"]}')
                shutil.copy("configs/redis.acl",
                            service_config["configuration file"])
                shutil.copy("configs/redis.conf",
                            service_config["configuration file"])
            case "retriever":
                replace_in_file("configs/retriever_config.yaml",r'SvcPort: \d*.+',f'SvcPort: {service_config["port"]}')
                shutil.copy("configs/retriever_config.yaml",
<<<<<<< HEAD
                            os.path.join(service_config["configuration file"], "config.yaml"))
=======
                            os.path.join(service_config["configuration file"],"config.yaml"))
>>>>>>> bb32b399
            case _:
                logging.error(f"[Error] no support service: {service_name}")

def replace_in_file(file_path, pattern, replacement):
    with open(file_path, 'r', encoding='utf-8') as file:
        content = file.read()
    
    new_content = re.sub(pattern, replacement, content)
    
    with open(file_path, 'w', encoding='utf-8') as file:
        file.write(new_content)

def operate_docker_compose(action: DockerComposeAction):
    script_dir = os.path.dirname(os.path.abspath(__file__))
    os.chdir(script_dir)

    if action == DockerComposeAction.RUN:
        cmd = ["docker-compose", "up", "-d"]
    elif action == DockerComposeAction.DOWN:
        cmd = ["docker-compose", "down"]
    else:
        raise ValueError(f"unknown docker compose action: {action}")

    try:
        result = subprocess.run(
            cmd, capture_output=True, text=True, check=True)
        logging.info(f"[Info] CD2N running success: {result.stdout}")
    except subprocess.CalledProcessError as e:
        raise


class ConfigScreen(Screen):
    """
    Configuration details page.
    """
    BINDINGS = [
        ("escape", "go_back", "Go Back To Main Menu"),
        ("ctrl+s", "save_config", "Save Config and Return"),
    ]

    def __init__(self, service_name: str, config: dict, **kwargs):
        super().__init__(**kwargs)
        self.service_name = service_name
        # current service configuration
        self.current_config = config[service_name].copy()
        self.input_fields = {}

    def compose(self) -> ComposeResult:
        # yield Header()

        # Display and edit configuration items
        with Vertical(id="setting-container"):
            with Container(id="setting-title-container"):
                yield Static(f"Configuration for: {self.service_name}", classes="setting-title")
            with Container(id="setting-items-container"):
                for key, value in self.current_config.items():
                    yield Label(f"{key.capitalize()}:")
                    input_field = Input(value=str(value))
                    self.input_fields[key] = input_field
                    yield input_field

            with Horizontal(id="save-cancel-container"):
                yield Button("Save and Return", id="save_and_back", variant="primary")
                yield Button("Cancel", id="cancel", variant="error")

        yield Footer()

    def on_button_pressed(self, event: Button.Pressed) -> None:
        if event.button.id == "save_and_back":
            self.action_save_config()
        elif event.button.id == "cancel":
            self.action_go_back()

    def action_go_back(self) -> None:
        """
        button or ESC to return to the main menu.
        """
        self.app.pop_screen()

    def action_save_config(self) -> None:
        """
        Save the configuration of the current page and return to the main menu.
        """
        for key, input_field in self.input_fields.items():
            self.current_config[key] = input_field.value

        # Update to the app's global config
        self.app.config[self.service_name] = self.current_config
        save_config_to_docker_compose(self.app.config)
        copy_config_to_workspace(self.app.config)
        self.app.pop_screen()


class MainMenu(Screen):
    """
    Main menu page.
    """
    BINDINGS = [
        ("^q", "quit", "Exit"),
    ]

    def compose(self) -> ComposeResult:
        # yield Header()
        with Vertical(id="main-menu-container"):
            with Container(id="main-menu-title-container"):
                yield Static("CD2N Main Menu", classes="title")

            with Container(id="settings-list"):
                for service_name in self.app.config.keys():
                    yield Button(f"{service_name.capitalize()} Configure", id=f"{service_name}_btn")

            with Horizontal(id="option-container"):
                yield Button("Run CD2N Right Now!", id="run_compose", variant="primary")
                yield Button("Stop CD2N!", id="stop_compose", variant="error")

        yield Footer()

    def on_button_pressed(self, event: Button.Pressed) -> None:
        button_id = event.button.id
        if button_id.endswith("_btn"):
            service_name = button_id[:-4]  # cut off "_btn" part
            self.app.push_screen(ConfigScreen(service_name, self.app.config))
        elif button_id == "run_compose":
            save_config_to_docker_compose(self.app.config)
            copy_config_to_workspace(self.app.config)
            try:
                operate_docker_compose(DockerComposeAction.RUN)
            except subprocess.CalledProcessError as e:
                self.notify(
                    f"Can't run CD2N services,Please check log file for more details!",
                    title="CD2N START FAILED!",
                    severity="error",
                )
                logging.error(f"[Error] START CD2N failed: {e.stderr}")
                return

            logging.debug(f"create docker compose and run")
            self.notify(
                "Your CD2N services are now running in docker containers.",
                title="CD2N NOW STARTING!",
            )
        elif button_id == "stop_compose":
            try:
                operate_docker_compose(DockerComposeAction.DOWN)
            except subprocess.CalledProcessError as e:
                self.notify(
                    f"Stop CD2N failed,Please check log file for more details!",
                    title="CD2N STOP FAILED!",
                    severity="error",
                )
                logging.error(f"[Error] STOP CD2N failed: {e.stderr}")
                return
            self.notify(
                "CD2N EXIT RIGHT NOW!",
                title="CD2N NOW STOP!",
            )
            logging.debug(f"stop docker compose")


class CD2N(App):
    CSS_PATH = "app.tcss"
    config = reactive({})  # global configuration

    def on_mount(self) -> None:
        """
        When the application starts, read the configuration from docker-compose.yml to self.config.
        """
        self.theme = "gruvbox"
        self.config = load_config_from_docker_compose()
        # copy_config_to_workspace(self.config)

    def on_ready(self) -> None:
        """
        Enter the main menu when the application is ready.
        """
        self.push_screen(MainMenu())


if __name__ == "__main__":
    CD2N().run()<|MERGE_RESOLUTION|>--- conflicted
+++ resolved
@@ -130,6 +130,7 @@
         match service_name:
             case "justicar":
                 services[service_name] = {
+                    "image": "cesslab/justicar:latest",
                     "image": "cesslab/justicar:latest",
                     "container_name": service_config["name"],
                     "hostname": "justicar_host",
@@ -296,11 +297,7 @@
             case "retriever":
                 replace_in_file("configs/retriever_config.yaml",r'SvcPort: \d*.+',f'SvcPort: {service_config["port"]}')
                 shutil.copy("configs/retriever_config.yaml",
-<<<<<<< HEAD
-                            os.path.join(service_config["configuration file"], "config.yaml"))
-=======
                             os.path.join(service_config["configuration file"],"config.yaml"))
->>>>>>> bb32b399
             case _:
                 logging.error(f"[Error] no support service: {service_name}")
 
